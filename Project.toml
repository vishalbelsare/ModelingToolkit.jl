--- conflicted
+++ resolved
@@ -111,15 +111,9 @@
 SparseArrays = "1"
 SpecialFunctions = "0.7, 0.8, 0.9, 0.10, 1.0, 2"
 StaticArrays = "0.10, 0.11, 0.12, 1.0"
-<<<<<<< HEAD
-SymbolicIndexingInterface = "0.3.26"
+SymbolicIndexingInterface = "0.3.28"
 SymbolicUtils = "3"
 Symbolics = "6"
-=======
-SymbolicIndexingInterface = "0.3.28"
-SymbolicUtils = "2.1"
-Symbolics = "5.32"
->>>>>>> ba86ee66
 URIs = "1"
 UnPack = "0.1, 1.0"
 Unitful = "1.1"
