--- conflicted
+++ resolved
@@ -75,26 +75,6 @@
 RuntimeGeneratedFunctions.init(@__MODULE__)
 
 export @derivatives
-<<<<<<< HEAD
-export domain_connect
-using Symbolics: _parse_vars, value, @derivatives, get_variables,
-    exprs_occur_in, solve_for, build_expr, unwrap, wrap,
-    VariableSource, getname, variable, Connection, connect,
-    NAMESPACE_SEPARATOR
-import Symbolics: rename, get_variables!, _solve, hessian_sparsity,
-    jacobian_sparsity, isaffine, islinear, _iszero, _isone,
-    tosymbol, lower_varname, diff2term, var_from_nested_derivative,
-    BuildTargets, JuliaTarget, StanTarget, CTarget, MATLABTarget,
-    ParallelForm, SerialForm, MultithreadedForm, build_function,
-    rhss, lhss, prettify_expr, gradient,
-    jacobian, hessian, derivative, sparsejacobian, sparsehessian,
-    substituter, scalarize, getparent
-
-import DiffEqBase: @add_kwonly
-
-import Graphs: SimpleDiGraph, add_edge!, incidence_matrix
-=======
->>>>>>> a1369f3b
 
 for fun in [:toexpr]
     @eval begin
@@ -211,7 +191,7 @@
 export JumpProblem, DiscreteProblem
 export NonlinearSystem, OptimizationSystem, ConstraintsSystem
 export alias_elimination, flatten
-export connect, @connector, Connection, Flow, Stream, instream
+export connect, domain_connect, @connector, Connection, Flow, Stream, instream
 export @component, @mtkmodel
 export isinput, isoutput, getbounds, hasbounds, isdisturbance, istunable, getdist, hasdist,
     tunable_parameters, isirreducible, getdescription, hasdescription, isbinaryvar,
