--- conflicted
+++ resolved
@@ -437,13 +437,12 @@
                      checks = false)
 end
 
-<<<<<<< HEAD
 function Symbolics.substitute(sys::ODESystem, rules::Union{Vector{<:Pair}, Dict})
     rules = todict(map(r -> Symbolics.unwrap(r[1]) => Symbolics.unwrap(r[2]),
                        collect(rules)))
     eqs = fast_substitute(equations(sys), rules)
     ODESystem(eqs, get_iv(sys); name = nameof(sys))
-=======
+
 """
 $(SIGNATURES)
 
@@ -460,5 +459,4 @@
     @set! sys.eqs = [eqs; Equation[D(a) ~ v for (a, v) in zip(avars, vars)]]
     @set! sys.states = [get_states(sys); avars]
     @set! sys.defaults = merge(get_defaults(sys), Dict(a => 0.0 for a in avars))
->>>>>>> 166606ae
 end