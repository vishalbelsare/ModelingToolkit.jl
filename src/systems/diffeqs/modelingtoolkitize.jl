"""
$(TYPEDSIGNATURES)

Generate `ODESystem`, dependent variables, and parameters from an `ODEProblem`.
"""
function modelingtoolkitize(prob::DiffEqBase.ODEProblem; kwargs...)
    prob.f isa DiffEqBase.AbstractParameterizedFunction &&
                            return prob.f.sys
    @parameters t

    p = prob.p
    has_p = !(p isa Union{DiffEqBase.NullParameters,Nothing})

    _vars = define_vars(prob.u0,t)

    vars = prob.u0 isa Number ? _vars : ArrayInterface.restructure(prob.u0,_vars)
    params = if has_p
        _params = define_params(p)
        p isa Number ? _params[1] : (p isa Tuple || p isa NamedTuple ? _params : ArrayInterface.restructure(p,_params))
    else
        []
    end

    var_set = Set(vars)

    D = Differential(t)
    mm = prob.f.mass_matrix

    if mm === I
        lhs = map(v->D(v), vars)
    else
        lhs = map(mm * vars) do v
            if iszero(v)
                0
            elseif v in var_set
                D(v)
            else
                error("Non-permuation mass matrix is not supported.")
            end
        end
    end

    if DiffEqBase.isinplace(prob)
        rhs = ArrayInterface.restructure(prob.u0,similar(vars, Num))
        prob.f(rhs, vars, params, t)
    else
        rhs = prob.f(vars, params, t)
    end

    eqs = vcat([lhs[i] ~ rhs[i] for i in eachindex(prob.u0)]...)

    sts = vec(collect(vars))

    params = if params isa Array && ndims(params) == 0
        [params[1]]
    else
        vec(collect(params))
    end
    default_u0 = Dict(sts .=> vec(collect(prob.u0)))
    default_p = has_p ? Dict(params .=> vec(collect(prob.p))) : Dict()

    de = ODESystem(
        eqs, t, sts, params,
        defaults=merge(default_u0, default_p);
        kwargs...
    )

    de
end

_defvaridx(x, i, t) = variable(x, i, T=SymbolicUtils.FnType{Tuple,Real})
_defvar(x, t) = variable(x, T=SymbolicUtils.FnType{Tuple,Real})

function define_vars(u,t)
    _vars = [_defvaridx(:x, i, t)(t) for i in eachindex(u)]
end

function define_vars(u::Union{SLArray,LArray},t)
    _vars = [_defvar(x, t)(t) for x in LabelledArrays.symnames(typeof(u))]
end

function define_vars(u::Tuple,t)
    _vars = tuple((_defvaridx(:x, i, t)(ModelingToolkit.value(t)) for i in eachindex(u))...)
end

function define_vars(u::NamedTuple,t)
    _vars = NamedTuple(x=>_defvar(x, t)(ModelingToolkit.value(t)) for x in keys(u))
end

function define_params(p)
    [toparam(variable(:α, i)) for i in eachindex(p)]
end

function define_params(p::Union{SLArray,LArray})
    [toparam(variable(x)) for x in LabelledArrays.symnames(typeof(p))]
end

function define_params(p::Tuple)
    tuple((Num(toparam(Sym{Real}(nameof(Variable(:α, i))))) for i in eachindex(p))...)
end

function define_params(p::NamedTuple)
    NamedTuple(x=>Num(toparam(Sym{Real}(nameof(Variable(x))))) for x in keys(p))
end


"""
$(TYPEDSIGNATURES)

Generate `SDESystem`, dependent variables, and parameters from an `SDEProblem`.
"""
function modelingtoolkitize(prob::DiffEqBase.SDEProblem; kwargs...)
    prob.f isa DiffEqBase.AbstractParameterizedFunction &&
                            return (prob.f.sys, prob.f.sys.states, prob.f.sys.ps)
    @parameters t
    p = prob.p
    has_p = !(p isa Union{DiffEqBase.NullParameters,Nothing})

    _vars = define_vars(prob.u0,t)

    vars = prob.u0 isa Number ? _vars : ArrayInterface.restructure(prob.u0,_vars)
    params = if has_p
        _params = define_params(p)
        p isa Number ? _params[1] : (p isa Tuple || p isa NamedTuple ? _params : ArrayInterface.restructure(p,_params))
    else
        []
    end
<<<<<<< HEAD
    vars = ArrayInterface.restructure(prob.u0,[_defvaridx(:x, i, t)(t) for i in eachindex(prob.u0)])
    params = p isa DiffEqBase.NullParameters ? [] :
             reshape([toparam(variable(:α, i)) for i in eachindex(p)],size(p))
=======

>>>>>>> fc34034d

    D = Differential(t)

    rhs = [D(var) for var in vars]

    if DiffEqBase.isinplace(prob)
        lhs = similar(vars, Any)

        prob.f(lhs, vars, params, t)

        if DiffEqBase.is_diagonal_noise(prob)
            neqs = similar(vars, Any)
            prob.g(neqs, vars, params, t)
        else
            neqs = similar(vars, Any, size(prob.noise_rate_prototype))
            prob.g(neqs, vars, params, t)
        end
    else
        lhs = prob.f(vars, params, t)
        if DiffEqBase.is_diagonal_noise(prob)
            neqs = prob.g(vars, params, t)
        else
            neqs = prob.g(vars, params, t)
        end
    end
    deqs = vcat([rhs[i] ~ lhs[i] for i in eachindex(prob.u0)]...)

    params = if ndims(params) == 0
        [params[1]]
    else
        Vector(vec(params))
    end

    de = SDESystem(deqs,neqs,t,Vector(vec(vars)),params; kwargs...)

    de
end


"""
$(TYPEDSIGNATURES)

Generate `OptimizationSystem`, dependent variables, and parameters from an `OptimizationProblem`.
"""
function modelingtoolkitize(prob::DiffEqBase.OptimizationProblem; kwargs...)

    if prob.p isa Tuple || prob.p isa NamedTuple
        p = [x for x in prob.p]
    else
        p = prob.p
    end

    vars = reshape([variable(:x, i) for i in eachindex(prob.u0)],size(prob.u0))
    params = p isa DiffEqBase.NullParameters ? [] :
        reshape([variable(:α, i) for i in eachindex(p)],size(Array(p)))

    eqs = prob.f(vars, params)
    de = OptimizationSystem(eqs,vec(vars),vec(params); kwargs...)
    de
end
<|MERGE_RESOLUTION|>--- conflicted
+++ resolved
@@ -1,194 +1,187 @@
-"""
-$(TYPEDSIGNATURES)
-
-Generate `ODESystem`, dependent variables, and parameters from an `ODEProblem`.
-"""
-function modelingtoolkitize(prob::DiffEqBase.ODEProblem; kwargs...)
-    prob.f isa DiffEqBase.AbstractParameterizedFunction &&
-                            return prob.f.sys
-    @parameters t
-
-    p = prob.p
-    has_p = !(p isa Union{DiffEqBase.NullParameters,Nothing})
-
-    _vars = define_vars(prob.u0,t)
-
-    vars = prob.u0 isa Number ? _vars : ArrayInterface.restructure(prob.u0,_vars)
-    params = if has_p
-        _params = define_params(p)
-        p isa Number ? _params[1] : (p isa Tuple || p isa NamedTuple ? _params : ArrayInterface.restructure(p,_params))
-    else
-        []
-    end
-
-    var_set = Set(vars)
-
-    D = Differential(t)
-    mm = prob.f.mass_matrix
-
-    if mm === I
-        lhs = map(v->D(v), vars)
-    else
-        lhs = map(mm * vars) do v
-            if iszero(v)
-                0
-            elseif v in var_set
-                D(v)
-            else
-                error("Non-permuation mass matrix is not supported.")
-            end
-        end
-    end
-
-    if DiffEqBase.isinplace(prob)
-        rhs = ArrayInterface.restructure(prob.u0,similar(vars, Num))
-        prob.f(rhs, vars, params, t)
-    else
-        rhs = prob.f(vars, params, t)
-    end
-
-    eqs = vcat([lhs[i] ~ rhs[i] for i in eachindex(prob.u0)]...)
-
-    sts = vec(collect(vars))
-
-    params = if params isa Array && ndims(params) == 0
-        [params[1]]
-    else
-        vec(collect(params))
-    end
-    default_u0 = Dict(sts .=> vec(collect(prob.u0)))
-    default_p = has_p ? Dict(params .=> vec(collect(prob.p))) : Dict()
-
-    de = ODESystem(
-        eqs, t, sts, params,
-        defaults=merge(default_u0, default_p);
-        kwargs...
-    )
-
-    de
-end
-
-_defvaridx(x, i, t) = variable(x, i, T=SymbolicUtils.FnType{Tuple,Real})
-_defvar(x, t) = variable(x, T=SymbolicUtils.FnType{Tuple,Real})
-
-function define_vars(u,t)
-    _vars = [_defvaridx(:x, i, t)(t) for i in eachindex(u)]
-end
-
-function define_vars(u::Union{SLArray,LArray},t)
-    _vars = [_defvar(x, t)(t) for x in LabelledArrays.symnames(typeof(u))]
-end
-
-function define_vars(u::Tuple,t)
-    _vars = tuple((_defvaridx(:x, i, t)(ModelingToolkit.value(t)) for i in eachindex(u))...)
-end
-
-function define_vars(u::NamedTuple,t)
-    _vars = NamedTuple(x=>_defvar(x, t)(ModelingToolkit.value(t)) for x in keys(u))
-end
-
-function define_params(p)
-    [toparam(variable(:α, i)) for i in eachindex(p)]
-end
-
-function define_params(p::Union{SLArray,LArray})
-    [toparam(variable(x)) for x in LabelledArrays.symnames(typeof(p))]
-end
-
-function define_params(p::Tuple)
-    tuple((Num(toparam(Sym{Real}(nameof(Variable(:α, i))))) for i in eachindex(p))...)
-end
-
-function define_params(p::NamedTuple)
-    NamedTuple(x=>Num(toparam(Sym{Real}(nameof(Variable(x))))) for x in keys(p))
-end
-
-
-"""
-$(TYPEDSIGNATURES)
-
-Generate `SDESystem`, dependent variables, and parameters from an `SDEProblem`.
-"""
-function modelingtoolkitize(prob::DiffEqBase.SDEProblem; kwargs...)
-    prob.f isa DiffEqBase.AbstractParameterizedFunction &&
-                            return (prob.f.sys, prob.f.sys.states, prob.f.sys.ps)
-    @parameters t
-    p = prob.p
-    has_p = !(p isa Union{DiffEqBase.NullParameters,Nothing})
-
-    _vars = define_vars(prob.u0,t)
-
-    vars = prob.u0 isa Number ? _vars : ArrayInterface.restructure(prob.u0,_vars)
-    params = if has_p
-        _params = define_params(p)
-        p isa Number ? _params[1] : (p isa Tuple || p isa NamedTuple ? _params : ArrayInterface.restructure(p,_params))
-    else
-        []
-    end
-<<<<<<< HEAD
-    vars = ArrayInterface.restructure(prob.u0,[_defvaridx(:x, i, t)(t) for i in eachindex(prob.u0)])
-    params = p isa DiffEqBase.NullParameters ? [] :
-             reshape([toparam(variable(:α, i)) for i in eachindex(p)],size(p))
-=======
-
->>>>>>> fc34034d
-
-    D = Differential(t)
-
-    rhs = [D(var) for var in vars]
-
-    if DiffEqBase.isinplace(prob)
-        lhs = similar(vars, Any)
-
-        prob.f(lhs, vars, params, t)
-
-        if DiffEqBase.is_diagonal_noise(prob)
-            neqs = similar(vars, Any)
-            prob.g(neqs, vars, params, t)
-        else
-            neqs = similar(vars, Any, size(prob.noise_rate_prototype))
-            prob.g(neqs, vars, params, t)
-        end
-    else
-        lhs = prob.f(vars, params, t)
-        if DiffEqBase.is_diagonal_noise(prob)
-            neqs = prob.g(vars, params, t)
-        else
-            neqs = prob.g(vars, params, t)
-        end
-    end
-    deqs = vcat([rhs[i] ~ lhs[i] for i in eachindex(prob.u0)]...)
-
-    params = if ndims(params) == 0
-        [params[1]]
-    else
-        Vector(vec(params))
-    end
-
-    de = SDESystem(deqs,neqs,t,Vector(vec(vars)),params; kwargs...)
-
-    de
-end
-
-
-"""
-$(TYPEDSIGNATURES)
-
-Generate `OptimizationSystem`, dependent variables, and parameters from an `OptimizationProblem`.
-"""
-function modelingtoolkitize(prob::DiffEqBase.OptimizationProblem; kwargs...)
-
-    if prob.p isa Tuple || prob.p isa NamedTuple
-        p = [x for x in prob.p]
-    else
-        p = prob.p
-    end
-
-    vars = reshape([variable(:x, i) for i in eachindex(prob.u0)],size(prob.u0))
-    params = p isa DiffEqBase.NullParameters ? [] :
-        reshape([variable(:α, i) for i in eachindex(p)],size(Array(p)))
-
-    eqs = prob.f(vars, params)
-    de = OptimizationSystem(eqs,vec(vars),vec(params); kwargs...)
-    de
-end
+"""
+$(TYPEDSIGNATURES)
+
+Generate `ODESystem`, dependent variables, and parameters from an `ODEProblem`.
+"""
+function modelingtoolkitize(prob::DiffEqBase.ODEProblem; kwargs...)
+    prob.f isa DiffEqBase.AbstractParameterizedFunction &&
+                            return prob.f.sys
+    @parameters t
+
+    p = prob.p
+    has_p = !(p isa Union{DiffEqBase.NullParameters,Nothing})
+
+    _vars = define_vars(prob.u0,t)
+
+    vars = prob.u0 isa Number ? _vars : ArrayInterface.restructure(prob.u0,_vars)
+    params = if has_p
+        _params = define_params(p)
+        p isa Number ? _params[1] : (p isa Tuple || p isa NamedTuple ? _params : ArrayInterface.restructure(p,_params))
+    else
+        []
+    end
+
+    var_set = Set(vars)
+
+    D = Differential(t)
+    mm = prob.f.mass_matrix
+
+    if mm === I
+        lhs = map(v->D(v), vars)
+    else
+        lhs = map(mm * vars) do v
+            if iszero(v)
+                0
+            elseif v in var_set
+                D(v)
+            else
+                error("Non-permuation mass matrix is not supported.")
+            end
+        end
+    end
+
+    if DiffEqBase.isinplace(prob)
+        rhs = ArrayInterface.restructure(prob.u0,similar(vars, Num))
+        prob.f(rhs, vars, params, t)
+    else
+        rhs = prob.f(vars, params, t)
+    end
+
+    eqs = vcat([lhs[i] ~ rhs[i] for i in eachindex(prob.u0)]...)
+
+    sts = vec(collect(vars))
+
+    params = if params isa Array && ndims(params) == 0
+        [params[1]]
+    else
+        vec(collect(params))
+    end
+    default_u0 = Dict(sts .=> vec(collect(prob.u0)))
+    default_p = has_p ? Dict(params .=> vec(collect(prob.p))) : Dict()
+
+    de = ODESystem(
+        eqs, t, sts, params,
+        defaults=merge(default_u0, default_p);
+        kwargs...
+    )
+
+    de
+end
+
+_defvaridx(x, i, t) = variable(x, i, T=SymbolicUtils.FnType{Tuple,Real})
+_defvar(x, t) = variable(x, T=SymbolicUtils.FnType{Tuple,Real})
+
+function define_vars(u,t)
+    _vars = [_defvaridx(:x, i, t)(t) for i in eachindex(u)]
+end
+
+function define_vars(u::Union{SLArray,LArray},t)
+    _vars = [_defvar(x, t)(t) for x in LabelledArrays.symnames(typeof(u))]
+end
+
+function define_vars(u::Tuple,t)
+    _vars = tuple((_defvaridx(:x, i, t)(ModelingToolkit.value(t)) for i in eachindex(u))...)
+end
+
+function define_vars(u::NamedTuple,t)
+    _vars = NamedTuple(x=>_defvar(x, t)(ModelingToolkit.value(t)) for x in keys(u))
+end
+
+function define_params(p)
+    [toparam(variable(:α, i)) for i in eachindex(p)]
+end
+
+function define_params(p::Union{SLArray,LArray})
+    [toparam(variable(x)) for x in LabelledArrays.symnames(typeof(p))]
+end
+
+function define_params(p::Tuple)
+    tuple((toparam(variable(:α, i)) for i in eachindex(p))...)
+end
+
+function define_params(p::NamedTuple)
+    NamedTuple(x=>toparam(variable(x)) for x in keys(p))
+end
+
+
+"""
+$(TYPEDSIGNATURES)
+
+Generate `SDESystem`, dependent variables, and parameters from an `SDEProblem`.
+"""
+function modelingtoolkitize(prob::DiffEqBase.SDEProblem; kwargs...)
+    prob.f isa DiffEqBase.AbstractParameterizedFunction &&
+                            return (prob.f.sys, prob.f.sys.states, prob.f.sys.ps)
+    @parameters t
+    p = prob.p
+    has_p = !(p isa Union{DiffEqBase.NullParameters,Nothing})
+
+    _vars = define_vars(prob.u0,t)
+
+    vars = prob.u0 isa Number ? _vars : ArrayInterface.restructure(prob.u0,_vars)
+    params = if has_p
+        _params = define_params(p)
+        p isa Number ? _params[1] : (p isa Tuple || p isa NamedTuple ? _params : ArrayInterface.restructure(p,_params))
+    else
+        []
+    end
+
+    D = Differential(t)
+
+    rhs = [D(var) for var in vars]
+
+    if DiffEqBase.isinplace(prob)
+        lhs = similar(vars, Any)
+
+        prob.f(lhs, vars, params, t)
+
+        if DiffEqBase.is_diagonal_noise(prob)
+            neqs = similar(vars, Any)
+            prob.g(neqs, vars, params, t)
+        else
+            neqs = similar(vars, Any, size(prob.noise_rate_prototype))
+            prob.g(neqs, vars, params, t)
+        end
+    else
+        lhs = prob.f(vars, params, t)
+        if DiffEqBase.is_diagonal_noise(prob)
+            neqs = prob.g(vars, params, t)
+        else
+            neqs = prob.g(vars, params, t)
+        end
+    end
+    deqs = vcat([rhs[i] ~ lhs[i] for i in eachindex(prob.u0)]...)
+
+    params = if ndims(params) == 0
+        [params[1]]
+    else
+        Vector(vec(params))
+    end
+
+    de = SDESystem(deqs,neqs,t,Vector(vec(vars)),params; kwargs...)
+
+    de
+end
+
+
+"""
+$(TYPEDSIGNATURES)
+
+Generate `OptimizationSystem`, dependent variables, and parameters from an `OptimizationProblem`.
+"""
+function modelingtoolkitize(prob::DiffEqBase.OptimizationProblem; kwargs...)
+
+    if prob.p isa Tuple || prob.p isa NamedTuple
+        p = [x for x in prob.p]
+    else
+        p = prob.p
+    end
+
+    vars = reshape([variable(:x, i) for i in eachindex(prob.u0)],size(prob.u0))
+    params = p isa DiffEqBase.NullParameters ? [] :
+        reshape([variable(:α, i) for i in eachindex(p)],size(Array(p)))
+
+    eqs = prob.f(vars, params)
+    de = OptimizationSystem(eqs,vec(vars),vec(params); kwargs...)
+    de
+end