"""
```julia
gradient(O::Expression, vars::AbstractVector; simplify = true)
```

A helper function for computing the gradient of an expression with respect to
an array of variable expressions.
"""
function gradient(O, vars::AbstractVector; simplify = true)
    Num[expand_derivatives(Differential(v)(value(O)),simplify) for v in vars]
end

"""
```julia
jacobian(ops::AbstractVector, vars::AbstractVector; simplify = true)
```

A helper function for computing the Jacobian of an array of expressions with respect to
an array of variable expressions.
"""
function jacobian(ops::AbstractVector, vars::AbstractVector; simplify = true)
    Num[expand_derivatives(Differential(value(v))(value(O)),simplify) for O in ops, v in vars]
end

"""
```julia
sparsejacobian(ops::AbstractVector, vars::AbstractVector; simplify = true)
```

A helper function for computing the sparse Jacobian of an array of expressions with respect to
an array of variable expressions.
"""
function sparsejacobian(ops::AbstractVector, vars::AbstractVector; simplify = true)
    I = Int[]
    J = Int[]
    du = Num[]

    sp = jacobian_sparsity(ops, vars)
    I,J,_ = findnz(sp)

    exprs = Num[]

    for (i,j) in zip(I, J)
        push!(exprs, expand_derivatives(Differential(vars[j])(ops[i]), simplify))
    end
    sparse(I,J, exprs, length(ops), length(vars))
end

"""
```julia
jacobian_sparsity(ops::AbstractVector, vars::AbstractVector)
```

Return the sparsity pattern of the Jacobian of an array of expressions with respect to
an array of variable expressions.
"""
function jacobian_sparsity(du, u)
    du = map(value, du)
    u = map(value, u)
    dict = Dict(zip(u, 1:length(u)))

    i = Ref(1)
    I = Int[]
    J = Int[]

    # This rewriter notes down which u's appear in a
    # given du (whose index is stored in the `i` Ref)
    r = [@rule ~x::(x->haskey(dict, x)) => begin
        push!(I, i[])
        push!(J, dict[~x])
        nothing
    end] |> Rewriters.Chain |> Rewriters.Postwalk

    for ii = 1:length(du)
        i[] = ii
        r(du[ii])
    end

    sparse(I, J, true, length(du), length(u))
end

"""
```julia
hessian(O::Expression, vars::AbstractVector; simplify = true)
```

A helper function for computing the Hessian of an expression with respect to
an array of variable expressions.
"""
function hessian(O, vars::AbstractVector; simplify = true)
    vars = map(value, vars)
    first_derivs = map(value, vec(jacobian([values(O)], vars, simplify=simplify)))
    n = length(vars)
    H = Array{Num, 2}(undef,(n, n))
    fill!(H, 0)
    for i=1:n
        for j=1:i
            H[j, i] = H[i, j] = expand_derivatives(Differential(vars[i])(first_derivs[j]))
        end
    end
    H
end

isidx(x) = x isa TermCombination

"""
```julia
hessian_sparsity(ops::AbstractVector{<:Expression}, vars::AbstractVector{<:Expression})
```

Return the sparsity pattern of the Hessian of an array of expressions with respect to
an array of variable expressions.
"""
function hessian_sparsity end

let
    _scalar = one(TermCombination)

    linearity_propagator = [
          @rule +(~~xs) => reduce(+, filter(isidx, ~~xs), init=_scalar)
          @rule *(~~xs) => reduce(*, filter(isidx, ~~xs), init=_scalar)
          @rule (~f)(~x::(!isidx)) => _scalar
          @rule (~f)(~x::isidx) => if haslinearity_1(~f)
              combine_terms_1(linearity_1(~f), ~x)
          else
              error("Function of unknown linearity used: ", ~f)
          end
          @rule (^)(~x::isidx, ~y) => ~y isa Number && isone(~y) ? ~x : (~x) * (~x)
          @rule (~f)(~x, ~y) => begin
              if haslinearity_2(~f)
                  a = isidx(~x) ? ~x : _scalar
                  b = isidx(~y) ? ~y : _scalar
                  combine_terms_2(linearity_2(~f), a, b)
              else
                  error("Function of unknown linearity used: ", ~f)
              end
          end] |> Rewriters.Chain |> Rewriters.Postwalk |> Rewriters.Fixpoint

    global hessian_sparsity
<<<<<<< HEAD

    """
    ```julia
    hessian_sparsity(ops::AbstractVector, vars::AbstractVector)
    ```

    Return the sparsity pattern of the Hessian of an array of expressions with respect to
    an array of variable expressions.
    """
=======
    # we do this in a let block so that Revise works on the list of rules
>>>>>>> 6a9b682e
    function hessian_sparsity(f, u)
        @assert !(f isa AbstractArray)
        f = value(f)
        u = map(value, u)
        idx(i) = TermCombination(Set([Dict(i=>1)]))
        dict = Dict(u .=> idx.(1:length(u)))
        found = []
        f = Rewriters.Prewalk(x->haskey(dict, x) ? dict[x] : x)(f)
        _sparse(linearity_propagator(f), length(u))
    end
end

"""
```julia
islinear(ex::Expression, u)
```
Check if an expression is linear with respect to a list of variable expressions.
"""
function islinear(ex, u)
    isempty(hessian_sparsity(ex, u).nzval)
end

"""
```julia
sparsehessian(O::Expression, vars::AbstractVector; simplify = true)
```

A helper function for computing the sparse Hessian of an expression with respect to
an array of variable expressions.
"""
function sparsehessian(O, vars::AbstractVector; simplify = true)
    O = value(O)
    vars = map(value, vars)
    S = hessian_sparsity(O, vars)
    I, J, _ = findnz(S)
    exprs = Array{Num}(undef, length(I))
    fill!(exprs, 0)
    prev_j = 0
    d = nothing
    for (k, (i, j)) in enumerate(zip(I, J))
        j > i && continue
        if j != prev_j
            d = expand_derivatives(Differential(vars[j])(O), false)
        end
        expr = expand_derivatives(Differential(vars[i])(d), simplify)
        exprs[k] = expr
        prev_j = j
    end
    H = sparse(I, J, exprs, length(vars), length(vars))
    for (i, j) in zip(I, J)
        j > i && (H[i, j] = H[j, i])
    end
    return H
end

function toexpr(O::Term)
  if isa(O.op, Differential)
     return :(derivative($(toexpr(O.args[1])),$(toexpr(O.op.x))))
  elseif isa(O.op, Sym)
    isempty(O.args) && return O.op.name
    return Expr(:call, toexpr(O.op), toexpr.(O.args)...)
  end
  if O.op === (^)
      if length(O.args) > 1  && O.args[2] isa Constant && O.args[2].value < 0
          return Expr(:call, :^, Expr(:call, :inv, toexpr(O.args[1])), -(O.args[2].value))
      end
  end
  return Expr(:call, Symbol(O.op), toexpr.(O.args)...)
end
toexpr(s::Sym) = nameof(s)
toexpr(s) = s

function toexpr(eq::Equation)
    Expr(:(=), toexpr(eq.lhs), toexpr(eq.rhs))
end

toexpr(eq::AbstractArray) = toexpr.(eq)
toexpr(x::Integer) = x
toexpr(x::AbstractFloat) = x
toexpr(x::Num) = toexpr(value(x))
<|MERGE_RESOLUTION|>--- conflicted
+++ resolved
@@ -1,232 +1,230 @@
-"""
-```julia
-gradient(O::Expression, vars::AbstractVector; simplify = true)
-```
-
-A helper function for computing the gradient of an expression with respect to
-an array of variable expressions.
-"""
-function gradient(O, vars::AbstractVector; simplify = true)
-    Num[expand_derivatives(Differential(v)(value(O)),simplify) for v in vars]
-end
-
-"""
-```julia
-jacobian(ops::AbstractVector, vars::AbstractVector; simplify = true)
-```
-
-A helper function for computing the Jacobian of an array of expressions with respect to
-an array of variable expressions.
-"""
-function jacobian(ops::AbstractVector, vars::AbstractVector; simplify = true)
-    Num[expand_derivatives(Differential(value(v))(value(O)),simplify) for O in ops, v in vars]
-end
-
-"""
-```julia
-sparsejacobian(ops::AbstractVector, vars::AbstractVector; simplify = true)
-```
-
-A helper function for computing the sparse Jacobian of an array of expressions with respect to
-an array of variable expressions.
-"""
-function sparsejacobian(ops::AbstractVector, vars::AbstractVector; simplify = true)
-    I = Int[]
-    J = Int[]
-    du = Num[]
-
-    sp = jacobian_sparsity(ops, vars)
-    I,J,_ = findnz(sp)
-
-    exprs = Num[]
-
-    for (i,j) in zip(I, J)
-        push!(exprs, expand_derivatives(Differential(vars[j])(ops[i]), simplify))
-    end
-    sparse(I,J, exprs, length(ops), length(vars))
-end
-
-"""
-```julia
-jacobian_sparsity(ops::AbstractVector, vars::AbstractVector)
-```
-
-Return the sparsity pattern of the Jacobian of an array of expressions with respect to
-an array of variable expressions.
-"""
-function jacobian_sparsity(du, u)
-    du = map(value, du)
-    u = map(value, u)
-    dict = Dict(zip(u, 1:length(u)))
-
-    i = Ref(1)
-    I = Int[]
-    J = Int[]
-
-    # This rewriter notes down which u's appear in a
-    # given du (whose index is stored in the `i` Ref)
-    r = [@rule ~x::(x->haskey(dict, x)) => begin
-        push!(I, i[])
-        push!(J, dict[~x])
-        nothing
-    end] |> Rewriters.Chain |> Rewriters.Postwalk
-
-    for ii = 1:length(du)
-        i[] = ii
-        r(du[ii])
-    end
-
-    sparse(I, J, true, length(du), length(u))
-end
-
-"""
-```julia
-hessian(O::Expression, vars::AbstractVector; simplify = true)
-```
-
-A helper function for computing the Hessian of an expression with respect to
-an array of variable expressions.
-"""
-function hessian(O, vars::AbstractVector; simplify = true)
-    vars = map(value, vars)
-    first_derivs = map(value, vec(jacobian([values(O)], vars, simplify=simplify)))
-    n = length(vars)
-    H = Array{Num, 2}(undef,(n, n))
-    fill!(H, 0)
-    for i=1:n
-        for j=1:i
-            H[j, i] = H[i, j] = expand_derivatives(Differential(vars[i])(first_derivs[j]))
-        end
-    end
-    H
-end
-
-isidx(x) = x isa TermCombination
-
-"""
-```julia
-hessian_sparsity(ops::AbstractVector{<:Expression}, vars::AbstractVector{<:Expression})
-```
-
-Return the sparsity pattern of the Hessian of an array of expressions with respect to
-an array of variable expressions.
-"""
-function hessian_sparsity end
-
-let
-    _scalar = one(TermCombination)
-
-    linearity_propagator = [
-          @rule +(~~xs) => reduce(+, filter(isidx, ~~xs), init=_scalar)
-          @rule *(~~xs) => reduce(*, filter(isidx, ~~xs), init=_scalar)
-          @rule (~f)(~x::(!isidx)) => _scalar
-          @rule (~f)(~x::isidx) => if haslinearity_1(~f)
-              combine_terms_1(linearity_1(~f), ~x)
-          else
-              error("Function of unknown linearity used: ", ~f)
-          end
-          @rule (^)(~x::isidx, ~y) => ~y isa Number && isone(~y) ? ~x : (~x) * (~x)
-          @rule (~f)(~x, ~y) => begin
-              if haslinearity_2(~f)
-                  a = isidx(~x) ? ~x : _scalar
-                  b = isidx(~y) ? ~y : _scalar
-                  combine_terms_2(linearity_2(~f), a, b)
-              else
-                  error("Function of unknown linearity used: ", ~f)
-              end
-          end] |> Rewriters.Chain |> Rewriters.Postwalk |> Rewriters.Fixpoint
-
-    global hessian_sparsity
-<<<<<<< HEAD
-
-    """
-    ```julia
-    hessian_sparsity(ops::AbstractVector, vars::AbstractVector)
-    ```
-
-    Return the sparsity pattern of the Hessian of an array of expressions with respect to
-    an array of variable expressions.
-    """
-=======
-    # we do this in a let block so that Revise works on the list of rules
->>>>>>> 6a9b682e
-    function hessian_sparsity(f, u)
-        @assert !(f isa AbstractArray)
-        f = value(f)
-        u = map(value, u)
-        idx(i) = TermCombination(Set([Dict(i=>1)]))
-        dict = Dict(u .=> idx.(1:length(u)))
-        found = []
-        f = Rewriters.Prewalk(x->haskey(dict, x) ? dict[x] : x)(f)
-        _sparse(linearity_propagator(f), length(u))
-    end
-end
-
-"""
-```julia
-islinear(ex::Expression, u)
-```
-Check if an expression is linear with respect to a list of variable expressions.
-"""
-function islinear(ex, u)
-    isempty(hessian_sparsity(ex, u).nzval)
-end
-
-"""
-```julia
-sparsehessian(O::Expression, vars::AbstractVector; simplify = true)
-```
-
-A helper function for computing the sparse Hessian of an expression with respect to
-an array of variable expressions.
-"""
-function sparsehessian(O, vars::AbstractVector; simplify = true)
-    O = value(O)
-    vars = map(value, vars)
-    S = hessian_sparsity(O, vars)
-    I, J, _ = findnz(S)
-    exprs = Array{Num}(undef, length(I))
-    fill!(exprs, 0)
-    prev_j = 0
-    d = nothing
-    for (k, (i, j)) in enumerate(zip(I, J))
-        j > i && continue
-        if j != prev_j
-            d = expand_derivatives(Differential(vars[j])(O), false)
-        end
-        expr = expand_derivatives(Differential(vars[i])(d), simplify)
-        exprs[k] = expr
-        prev_j = j
-    end
-    H = sparse(I, J, exprs, length(vars), length(vars))
-    for (i, j) in zip(I, J)
-        j > i && (H[i, j] = H[j, i])
-    end
-    return H
-end
-
-function toexpr(O::Term)
-  if isa(O.op, Differential)
-     return :(derivative($(toexpr(O.args[1])),$(toexpr(O.op.x))))
-  elseif isa(O.op, Sym)
-    isempty(O.args) && return O.op.name
-    return Expr(:call, toexpr(O.op), toexpr.(O.args)...)
-  end
-  if O.op === (^)
-      if length(O.args) > 1  && O.args[2] isa Constant && O.args[2].value < 0
-          return Expr(:call, :^, Expr(:call, :inv, toexpr(O.args[1])), -(O.args[2].value))
-      end
-  end
-  return Expr(:call, Symbol(O.op), toexpr.(O.args)...)
-end
-toexpr(s::Sym) = nameof(s)
-toexpr(s) = s
-
-function toexpr(eq::Equation)
-    Expr(:(=), toexpr(eq.lhs), toexpr(eq.rhs))
-end
-
-toexpr(eq::AbstractArray) = toexpr.(eq)
-toexpr(x::Integer) = x
-toexpr(x::AbstractFloat) = x
-toexpr(x::Num) = toexpr(value(x))
+"""
+```julia
+gradient(O::Expression, vars::AbstractVector; simplify = true)
+```
+
+A helper function for computing the gradient of an expression with respect to
+an array of variable expressions.
+"""
+function gradient(O, vars::AbstractVector; simplify = true)
+    Num[expand_derivatives(Differential(v)(value(O)),simplify) for v in vars]
+end
+
+"""
+```julia
+jacobian(ops::AbstractVector, vars::AbstractVector; simplify = true)
+```
+
+A helper function for computing the Jacobian of an array of expressions with respect to
+an array of variable expressions.
+"""
+function jacobian(ops::AbstractVector, vars::AbstractVector; simplify = true)
+    Num[expand_derivatives(Differential(value(v))(value(O)),simplify) for O in ops, v in vars]
+end
+
+"""
+```julia
+sparsejacobian(ops::AbstractVector, vars::AbstractVector; simplify = true)
+```
+
+A helper function for computing the sparse Jacobian of an array of expressions with respect to
+an array of variable expressions.
+"""
+function sparsejacobian(ops::AbstractVector, vars::AbstractVector; simplify = true)
+    I = Int[]
+    J = Int[]
+    du = Num[]
+
+    sp = jacobian_sparsity(ops, vars)
+    I,J,_ = findnz(sp)
+
+    exprs = Num[]
+
+    for (i,j) in zip(I, J)
+        push!(exprs, expand_derivatives(Differential(vars[j])(ops[i]), simplify))
+    end
+    sparse(I,J, exprs, length(ops), length(vars))
+end
+
+"""
+```julia
+jacobian_sparsity(ops::AbstractVector, vars::AbstractVector)
+```
+
+Return the sparsity pattern of the Jacobian of an array of expressions with respect to
+an array of variable expressions.
+"""
+function jacobian_sparsity(du, u)
+    du = map(value, du)
+    u = map(value, u)
+    dict = Dict(zip(u, 1:length(u)))
+
+    i = Ref(1)
+    I = Int[]
+    J = Int[]
+
+    # This rewriter notes down which u's appear in a
+    # given du (whose index is stored in the `i` Ref)
+    r = [@rule ~x::(x->haskey(dict, x)) => begin
+        push!(I, i[])
+        push!(J, dict[~x])
+        nothing
+    end] |> Rewriters.Chain |> Rewriters.Postwalk
+
+    for ii = 1:length(du)
+        i[] = ii
+        r(du[ii])
+    end
+
+    sparse(I, J, true, length(du), length(u))
+end
+
+"""
+```julia
+hessian(O::Expression, vars::AbstractVector; simplify = true)
+```
+
+A helper function for computing the Hessian of an expression with respect to
+an array of variable expressions.
+"""
+function hessian(O, vars::AbstractVector; simplify = true)
+    vars = map(value, vars)
+    first_derivs = map(value, vec(jacobian([values(O)], vars, simplify=simplify)))
+    n = length(vars)
+    H = Array{Num, 2}(undef,(n, n))
+    fill!(H, 0)
+    for i=1:n
+        for j=1:i
+            H[j, i] = H[i, j] = expand_derivatives(Differential(vars[i])(first_derivs[j]))
+        end
+    end
+    H
+end
+
+isidx(x) = x isa TermCombination
+
+"""
+```julia
+hessian_sparsity(ops::AbstractVector{<:Expression}, vars::AbstractVector{<:Expression})
+```
+
+Return the sparsity pattern of the Hessian of an array of expressions with respect to
+an array of variable expressions.
+"""
+function hessian_sparsity end
+
+let
+    # we do this in a let block so that Revise works on the list of rules
+
+    _scalar = one(TermCombination)
+
+    linearity_propagator = [
+          @rule +(~~xs) => reduce(+, filter(isidx, ~~xs), init=_scalar)
+          @rule *(~~xs) => reduce(*, filter(isidx, ~~xs), init=_scalar)
+          @rule (~f)(~x::(!isidx)) => _scalar
+          @rule (~f)(~x::isidx) => if haslinearity_1(~f)
+              combine_terms_1(linearity_1(~f), ~x)
+          else
+              error("Function of unknown linearity used: ", ~f)
+          end
+          @rule (^)(~x::isidx, ~y) => ~y isa Number && isone(~y) ? ~x : (~x) * (~x)
+          @rule (~f)(~x, ~y) => begin
+              if haslinearity_2(~f)
+                  a = isidx(~x) ? ~x : _scalar
+                  b = isidx(~y) ? ~y : _scalar
+                  combine_terms_2(linearity_2(~f), a, b)
+              else
+                  error("Function of unknown linearity used: ", ~f)
+              end
+          end] |> Rewriters.Chain |> Rewriters.Postwalk |> Rewriters.Fixpoint
+
+    global hessian_sparsity
+
+    """
+    ```julia
+    hessian_sparsity(ops::AbstractVector, vars::AbstractVector)
+    ```
+
+    Return the sparsity pattern of the Hessian of an array of expressions with respect to
+    an array of variable expressions.
+    """
+    function hessian_sparsity(f, u)
+        @assert !(f isa AbstractArray)
+        f = value(f)
+        u = map(value, u)
+        idx(i) = TermCombination(Set([Dict(i=>1)]))
+        dict = Dict(u .=> idx.(1:length(u)))
+        found = []
+        f = Rewriters.Prewalk(x->haskey(dict, x) ? dict[x] : x)(f)
+        _sparse(linearity_propagator(f), length(u))
+    end
+end
+
+"""
+```julia
+islinear(ex::Expression, u)
+```
+Check if an expression is linear with respect to a list of variable expressions.
+"""
+function islinear(ex, u)
+    isempty(hessian_sparsity(ex, u).nzval)
+end
+
+"""
+```julia
+sparsehessian(O::Expression, vars::AbstractVector; simplify = true)
+```
+
+A helper function for computing the sparse Hessian of an expression with respect to
+an array of variable expressions.
+"""
+function sparsehessian(O, vars::AbstractVector; simplify = true)
+    O = value(O)
+    vars = map(value, vars)
+    S = hessian_sparsity(O, vars)
+    I, J, _ = findnz(S)
+    exprs = Array{Num}(undef, length(I))
+    fill!(exprs, 0)
+    prev_j = 0
+    d = nothing
+    for (k, (i, j)) in enumerate(zip(I, J))
+        j > i && continue
+        if j != prev_j
+            d = expand_derivatives(Differential(vars[j])(O), false)
+        end
+        expr = expand_derivatives(Differential(vars[i])(d), simplify)
+        exprs[k] = expr
+        prev_j = j
+    end
+    H = sparse(I, J, exprs, length(vars), length(vars))
+    for (i, j) in zip(I, J)
+        j > i && (H[i, j] = H[j, i])
+    end
+    return H
+end
+
+function toexpr(O::Term)
+  if isa(O.op, Differential)
+     return :(derivative($(toexpr(O.args[1])),$(toexpr(O.op.x))))
+  elseif isa(O.op, Sym)
+    isempty(O.args) && return O.op.name
+    return Expr(:call, toexpr(O.op), toexpr.(O.args)...)
+  end
+  if O.op === (^)
+      if length(O.args) > 1  && O.args[2] isa Constant && O.args[2].value < 0
+          return Expr(:call, :^, Expr(:call, :inv, toexpr(O.args[1])), -(O.args[2].value))
+      end
+  end
+  return Expr(:call, Symbol(O.op), toexpr.(O.args)...)
+end
+toexpr(s::Sym) = nameof(s)
+toexpr(s) = s
+
+function toexpr(eq::Equation)
+    Expr(:(=), toexpr(eq.lhs), toexpr(eq.rhs))
+end
+
+toexpr(eq::AbstractArray) = toexpr.(eq)
+toexpr(x::Integer) = x
+toexpr(x::AbstractFloat) = x
+toexpr(x::Num) = toexpr(value(x))