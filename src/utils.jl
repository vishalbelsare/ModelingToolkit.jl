--- conflicted
+++ resolved
@@ -1185,8 +1185,6 @@
         guesses[vars[i]] = varguesses[i]
     end
 end
-<<<<<<< HEAD
-=======
 
 """
     $(TYPEDSIGNATURES)
@@ -1227,6 +1225,7 @@
                     throw(ArgumentError("An ODESystem can only have one independent variable."))
                 diffvar in diffvars &&
                     throw(ArgumentError("The differential variable $diffvar is not unique in the system of equations."))
+                !(symtype(diffvar) === Real || eltype(symtype(diffvar)) === Real) && throw(ArgumentError("Differential variable $var has type $(symtype(diffvar)). Differential variables should not be concretely typed."))
                 push!(diffvars, diffvar)
             end
             push!(diffeq, eq)
@@ -1255,5 +1254,4 @@
     algevars = setdiff(allunknowns, diffvars)
 
     Equation[diffeq; algeeq; compressed_eqs], collect(Iterators.flatten((diffvars, algevars))), collect(new_ps)
-end
->>>>>>> 5c1cebf0
+end