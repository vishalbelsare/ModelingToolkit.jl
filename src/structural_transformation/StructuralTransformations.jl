--- conflicted
+++ resolved
@@ -14,14 +14,9 @@
                        states, equations, vars, Symbolic, diff2term, value,
                        operation, arguments, Sym, Term, simplify, solve_for,
                        isdiffeq, isdifferential, isinput,
-<<<<<<< HEAD
-                       get_iv, independent_variables,
-                       defaults, InvalidSystemException,
-=======
                        empty_substitutions, get_substitutions,
                        get_structure, get_iv, independent_variables,
                        has_structure, defaults, InvalidSystemException,
->>>>>>> 72a3978e
                        ExtraEquationsSystemException,
                        ExtraVariablesSystemException,
                        get_postprocess_fbody, vars!,
@@ -44,18 +39,12 @@
 
 using NonlinearSolve
 
-<<<<<<< HEAD
 export tearing, partial_state_selection, dae_index_lowering, check_consistency
 export build_torn_function, build_observed_function, ODAEProblem
 export sorted_incidence_matrix, pantelides!, tearing_reassemble, find_solvables!
-=======
-export tearing, dae_index_lowering, check_consistency
 export tearing_assignments, tearing_substitution
-export build_torn_function, build_observed_function, ODAEProblem
-export sorted_incidence_matrix
 export torn_system_jacobian_sparsity
 export full_equations
->>>>>>> 72a3978e
 
 include("utils.jl")
 include("pantelides.jl")
