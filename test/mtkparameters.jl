using ModelingToolkit
using ModelingToolkit: t_nounits as t, D_nounits as D, MTKParameters
using SymbolicIndexingInterface
using SciMLStructures: SciMLStructures, canonicalize, Tunable, Discrete, Constants
using ForwardDiff
using JET

@parameters a b c d::Integer e[1:3] f[1:3, 1:3]::Int g::Vector{AbstractFloat} h::String
@named sys = ODESystem(
    Equation[], t, [], [a, c, d, e, f, g, h], parameter_dependencies = [b => 2a],
    continuous_events = [[a ~ 0] => [c ~ 0]], defaults = Dict(a => 0.0))
sys = complete(sys)

ivs = Dict(c => 3a, d => 4, e => [5.0, 6.0, 7.0],
    f => ones(Int, 3, 3), g => [0.1, 0.2, 0.3], h => "foo")

ps = MTKParameters(sys, ivs)
@test_nowarn copy(ps)
# dependent initialization, also using defaults
@test getp(sys, a)(ps) == getp(sys, b)(ps) == getp(sys, c)(ps) == 0.0
@test getp(sys, d)(ps) isa Int

ivs[a] = 1.0
ps = MTKParameters(sys, ivs)
@test_broken getp(sys, g) # SII bug
for (p, val) in ivs
    isequal(p, g) && continue # broken
    if isequal(p, c)
        val = 3ivs[a]
    end
    idx = parameter_index(sys, p)
    # ensure getindex with `ParameterIndex` works
    @test ps[idx] == getp(sys, p)(ps) == val
end

# ensure setindex! with `ParameterIndex` works
ps[parameter_index(sys, a)] = 3.0
@test getp(sys, a)(ps) == 3.0
setp(sys, a)(ps, 1.0)

@test getp(sys, a)(ps) == getp(sys, b)(ps) / 2 == getp(sys, c)(ps) / 3 == 1.0

for (portion, values) in [(Tunable(), vcat(ones(9), [1.0, 4.0, 5.0, 6.0, 7.0]))
                          (Discrete(), [3.0])
                          (Constants(), [0.1, 0.2, 0.3])]
    buffer, repack, alias = canonicalize(portion, ps)
    @test alias
    @test sort(collect(buffer)) == values
    @test all(isone,
        canonicalize(portion, SciMLStructures.replace(portion, ps, ones(length(buffer))))[1])
    # make sure it is out-of-place
    @test sort(collect(buffer)) == values
    SciMLStructures.replace!(portion, ps, ones(length(buffer)))
    # make sure it is in-place
    @test all(isone, canonicalize(portion, ps)[1])
    repack(zeros(length(buffer)))
    @test all(iszero, canonicalize(portion, ps)[1])
end

setp(sys, a)(ps, 2.0) # test set_parameter!
@test getp(sys, a)(ps) == 2.0

setp(sys, e)(ps, 5ones(3)) # with an array
@test getp(sys, e)(ps) == 5ones(3)

setp(sys, f[2, 2])(ps, 42) # with a sub-index
@test getp(sys, f[2, 2])(ps) == 42

# SII bug
@test_broken setp(sys, g)(ps, ones(100)) # with non-fixed-length array
@test_broken getp(sys, g)(ps) == ones(100)

setp(sys, h)(ps, "bar") # with a non-numeric
@test getp(sys, h)(ps) == "bar"

newps = remake_buffer(sys,
    ps,
    Dict(a => 1.0f0, b => 5.0f0, c => 2.0, d => 0x5, e => [0.4, 0.5, 0.6],
        f => 3ones(UInt, 3, 3), g => ones(Float32, 4), h => "bar"))

for fname in (:tunable, :discrete, :constant, :dependent)
    # ensure same number of sub-buffers
    @test length(getfield(ps, fname)) == length(getfield(newps, fname))
end
@test ps.dependent_update_iip === newps.dependent_update_iip
@test ps.dependent_update_oop === newps.dependent_update_oop

@test getp(sys, a)(newps) isa Float32
@test getp(sys, b)(newps) == 2.0f0 # ensure dependent update still happened, despite explicit value
@test getp(sys, c)(newps) isa Float64
@test getp(sys, d)(newps) isa UInt8
@test getp(sys, f)(newps) isa Matrix{UInt}
# SII bug
@test_broken getp(sys, g)(newps) isa Vector{Float32}

ps = MTKParameters(sys, ivs)
function loss(value, sys, ps)
    @test value isa ForwardDiff.Dual
    vals = merge(Dict(parameters(sys) .=> getp(sys, parameters(sys))(ps)), Dict(a => value))
    ps = remake_buffer(sys, ps, vals)
    getp(sys, a)(ps) + getp(sys, b)(ps)
end

@test ForwardDiff.derivative(x -> loss(x, sys, ps), 1.5) == 3.0

# Issue#2615
@parameters p::Vector{Float64}
@variables X(t)
eq = D(X) ~ p[1] - p[2] * X
@mtkbuild osys = ODESystem([eq], t)

u0 = [X => 1.0]
ps = [p => [2.0, 0.1]]
p = MTKParameters(osys, ps, u0)
@test p.tunable[1] == [2.0, 0.1]

# Ensure partial update promotes the buffer
@parameters p q r
@named sys = ODESystem(Equation[], t, [], [p, q, r])
sys = complete(sys)
ps = MTKParameters(sys, [p => 1.0, q => 2.0, r => 3.0])
newps = remake_buffer(sys, ps, Dict(p => 1.0f0))
@test newps.tunable[1] isa Vector{Float32}
@test newps.tunable[1] == [1.0f0, 2.0f0, 3.0f0]

<<<<<<< HEAD
# JET tests

# scalar parameters only
function level1()
    @parameters p1=0.5 [tunable = true] p2 = 1 [tunable=true] p3 = 3 [tunable = false] p4=3 [tunable = true] y0=1
    @variables x(t)=2 y(t)=y0
    D = Differential(t)

    eqs = [D(x) ~ p1 * x - p2 * x * y
           D(y) ~ -p3 * y + p4 * x * y]

    sys = structural_simplify(complete(ODESystem(
        eqs, t, tspan = (0, 3.0), name = :sys, parameter_dependencies = [y0 => 2p4])))
    prob = ODEProblem{true, SciMLBase.FullSpecialize}(sys)
end

# scalar and vector parameters
function level2()
    @parameters p1=0.5 [tunable = true] (p23[1:2]=[1, 3.0]) [tunable = true] p4=3 [tunable = false] y0=1
    @variables x(t)=2 y(t)=y0
    D = Differential(t)

    eqs = [D(x) ~ p1 * x - p23[1] * x * y
           D(y) ~ -p23[2] * y + p4 * x * y]

    sys = structural_simplify(complete(ODESystem(
        eqs, t, tspan = (0, 3.0), name = :sys, parameter_dependencies = [y0 => 2p4])))
    prob = ODEProblem{true, SciMLBase.FullSpecialize}(sys)
end

# scalar and vector parameters with different scalar types
function level3()
    @parameters p1=0.5 [tunable = true] (p23[1:2]=[1, 3.0]) [tunable = true] p4::Int=3 [tunable = true] y0::Int=1
    @variables x(t)=2 y(t)=y0
    D = Differential(t)

    eqs = [D(x) ~ p1 * x - p23[1] * x * y
           D(y) ~ -p23[2] * y + p4 * x * y]

    sys = structural_simplify(complete(ODESystem(
        eqs, t, tspan = (0, 3.0), name = :sys, parameter_dependencies = [y0 => 2p4])))
    prob = ODEProblem{true, SciMLBase.FullSpecialize}(sys)
end

@testset "level$i" for (i, prob) in enumerate([level1(), level2(), level3()])
    ps = prob.p
    @testset "Type stability of $portion" for portion in [Tunable(), Discrete(), Constants()]
        @test_call canonicalize(portion, ps)
        # @inferred canonicalize(portion, ps)
        broken =
            (i ∈ [2,3] && portion == Tunable())

        # broken because the size of a vector of vectors can't be determined at compile time
        @test_opt broken=broken target_modules = (ModelingToolkit,) canonicalize(
            portion, ps)

        buffer, repack, alias = canonicalize(portion, ps)

        @test_call SciMLStructures.replace(portion, ps, ones(length(buffer)))
        @inferred SciMLStructures.replace(portion, ps, ones(length(buffer)))
        @test_opt target_modules=(ModelingToolkit,) SciMLStructures.replace(
            portion, ps, ones(length(buffer)))

        @test_call target_modules = (ModelingToolkit,) SciMLStructures.replace!(
            portion, ps, ones(length(buffer)))
        @inferred SciMLStructures.replace!(portion, ps, ones(length(buffer)))
        @test_opt target_modules=(ModelingToolkit,) SciMLStructures.replace!(
            portion, ps, ones(length(buffer)))
    end
end
=======
# Issue#2624
@parameters p d
@variables X(t)
eqs = [D(X) ~ p - d * X]
@mtkbuild sys = ODESystem(eqs, t)

u0 = [X => 1.0]
tspan = (0.0, 100.0)
ps = [p => 1.0] # Value for `d` is missing

@test_throws ModelingToolkit.MissingVariablesError ODEProblem(sys, u0, tspan, ps)
@test_nowarn ODEProblem(sys, u0, tspan, [ps..., d => 1.0])
>>>>>>> 709148e9
<|MERGE_RESOLUTION|>--- conflicted
+++ resolved
@@ -123,7 +123,20 @@
 @test newps.tunable[1] isa Vector{Float32}
 @test newps.tunable[1] == [1.0f0, 2.0f0, 3.0f0]
 
-<<<<<<< HEAD
+# Issue#2624
+@parameters p d
+@variables X(t)
+eqs = [D(X) ~ p - d * X]
+@mtkbuild sys = ODESystem(eqs, t)
+
+u0 = [X => 1.0]
+tspan = (0.0, 100.0)
+ps = [p => 1.0] # Value for `d` is missing
+
+@test_throws ModelingToolkit.MissingVariablesError ODEProblem(sys, u0, tspan, ps)
+@test_nowarn ODEProblem(sys, u0, tspan, [ps..., d => 1.0])
+
+  
 # JET tests
 
 # scalar parameters only
@@ -193,18 +206,4 @@
         @test_opt target_modules=(ModelingToolkit,) SciMLStructures.replace!(
             portion, ps, ones(length(buffer)))
     end
-end
-=======
-# Issue#2624
-@parameters p d
-@variables X(t)
-eqs = [D(X) ~ p - d * X]
-@mtkbuild sys = ODESystem(eqs, t)
-
-u0 = [X => 1.0]
-tspan = (0.0, 100.0)
-ps = [p => 1.0] # Value for `d` is missing
-
-@test_throws ModelingToolkit.MissingVariablesError ODEProblem(sys, u0, tspan, ps)
-@test_nowarn ODEProblem(sys, u0, tspan, [ps..., d => 1.0])
->>>>>>> 709148e9
+end