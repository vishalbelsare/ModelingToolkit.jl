--- conflicted
+++ resolved
@@ -178,13 +178,8 @@
 
 ```julia
 using ModelingToolkit.BipartiteGraphs
-<<<<<<< HEAD
-ts = TearingState(big_rc)
+ts = TearingState(expand_connections(big_rc))
 inc_org = BipartiteGraphs.incidence_matrix(ts.graph)
-=======
-big_rc = initialize_system_structure(expand_connections(big_rc))
-inc_org = BipartiteGraphs.incidence_matrix(structure(big_rc).graph)
->>>>>>> 72a3978e
 blt_org = StructuralTransformations.sorted_incidence_matrix(big_rc, only_algeqs=true, only_algvars=true)
 blt_reduced = StructuralTransformations.sorted_incidence_matrix(sys, only_algeqs=true, only_algvars=true)
 ```
@@ -195,7 +190,7 @@
 Notice that the original formulation of the model has dependencies between different
 equations, and so the full set of equations must be solved together. That exposes
 no parallelism. However, the Block Lower Triangular (BLT) transformation exposes
-independent blocks. This is then further impoved by the tearing process, which
+independent blocks. This is then further improved by the tearing process, which
 removes 90% of the equations and transforms the nonlinear equations into 50
 independent blocks *which can now all be solved in parallel*. The conclusion
 is that, your attempts to parallelize are neigh: performing parallelism after
